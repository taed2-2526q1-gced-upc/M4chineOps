--- conflicted
+++ resolved
@@ -1,25 +1,19 @@
 stages:
   download:
-    cmd: python -m deepfake_recognition/data_processing/data_download.py --server EU2 -c c40 data/raw
+    cmd: python data_processing/data_download.py --server EU2 -c c40 data/raw
     deps:
     - deepfake_recognition/data_processing/data_download.py
     outs:
     - data/raw
 
   sampling_and_metadata:
-<<<<<<< HEAD
-    cmd: python -m deepfake_recognition.data_processing.data_sampling_and_metadata
-=======
     cmd: python deepfake_recognition/data_processing/data_sampling_and_metadata.py
->>>>>>> 9d869949
     deps:
     - data/raw
     - deepfake_recognition/data_processing/data_sampling_and_metadata.py
     outs:
     - data/sampled_videos
     - data/metadata
-<<<<<<< HEAD
-=======
   
   embedding_creation:
     cmd: python deepfake_recognition/data_processing/embedding_creation.py
@@ -28,7 +22,6 @@
     - deepfake_recognition/data_processing/embedding_creation.py
     outs:
     - data/embeddings
->>>>>>> 9d869949
 
   lint:
     cmd: >
@@ -39,21 +32,11 @@
     - reports/pylint_report.txt
 
   train:
-<<<<<<< HEAD
-    cmd: python -m notebooks.model.py
-    deps:
-    - notebooks/model.py
-    - data/sampled_videos
-    - data/metadata
-    outs:
-    - outputs/video_embeddings.csv
-=======
     cmd: python deepfake_recognition/modeling/model_training.py
     deps:
     - deepfake_recognition/modeling/model_training.py
     - data/embeddings
     outs:
     - outputs/predictions.csv
->>>>>>> 9d869949
     - outputs/model.joblib
     - emissions/emissions.csv